--- conflicted
+++ resolved
@@ -1,11 +1,7 @@
 from sqlalchemy import Column, Float, Integer, String, distinct, func
 from sqlalchemy.ext.declarative import declarative_base
 
-<<<<<<< HEAD
-from recipe import Dimension, Filter, Metric, Shelf, get_oven
-=======
-from recipe import Dimension, IdValueDimension, Metric, Shelf, get_oven
->>>>>>> 709920bb
+from recipe import Dimension, Filter, IdValueDimension, Metric, Shelf, get_oven
 
 Base = declarative_base()
 oven = get_oven('sqlite://')
