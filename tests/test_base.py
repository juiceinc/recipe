--- conflicted
+++ resolved
@@ -1,11 +1,7 @@
 from sqlalchemy import Column, Float, Integer, String, distinct, func
 from sqlalchemy.ext.declarative import declarative_base
 
-<<<<<<< HEAD
 from recipe import Dimension, IdValueDimension, BucketDimension, Metric, Shelf, get_oven
-=======
-from recipe import Dimension, Metric, Shelf, get_oven
->>>>>>> 77d8d981
 
 oven = get_oven('sqlite://')
 Base = declarative_base(bind=oven.engine)
