--- conflicted
+++ resolved
@@ -54,12 +54,7 @@
             yield field, expected_error
 
 
-<<<<<<< HEAD
-
 class TestSQLAlchemyBuilder(TestBase):
-=======
-class TestBuilder(TestBase):
->>>>>>> a108aee1
     maxDiff = None
 
     def test_enforce_aggregation(self):
