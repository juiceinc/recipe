--- conflicted
+++ resolved
@@ -77,21 +77,8 @@
         """
         b = Builder(Scores2)
 
-<<<<<<< HEAD
         for field, expected in self.examples(bad_examples):
             with self.assertRaises(Exception) as e:
                 b.parse(field)
             self.assertEqual(str(e.exception), expected)
-            print("except:", e.exception)
-=======
-        for row in bad_examples.split("\n"):
-            if row.strip():
-                row, expected_msg = row.split("->")
-                print(row)
-                expected_msg = expected_msg.strip()
-                print(expected_msg)
-                with self.assertRaises(Exception) as e:
-                    expr = b.parse(row)
-                self.assertEqual(str(e.exception), expected_msg)
-                print("except:", e.exception)
->>>>>>> f0182ccb
+            print("except:", e.exception)