--- conflicted
+++ resolved
@@ -105,7 +105,6 @@
             self.builder.parse(field)
             data_type = self.builder.last_datatype
             self.assertEqual(data_type, expected_data_type)
-<<<<<<< HEAD
     
     def test_selectable_recipe(self):
         """Test a selectable that is a recipe """
@@ -194,11 +193,6 @@
             expr = b.parse(field, debug=True)
             self.assertEqual(to_sql(expr), expected_sql)
 
-    
-class TestDataTypesTable(TestBase):
-=======
-
->>>>>>> 4b270183
 
 class TestDataTypesTable(TestBase):
     def test_fields_and_addition(self):
