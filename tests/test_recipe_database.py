"""Test Recipe against multiple database engines"""

from datetime import date, datetime
import os
from sqlalchemy import Column, Date, DateTime, Integer, MetaData, String, Table, insert

<<<<<<< HEAD
from recipe import Recipe, Shelf, get_oven


def str_dedent(s):
    return "\n".join([x.lstrip() for x in s.split("\n")]).lstrip("\n")


class TestRecipeSQLServer(object):
=======
import pytest
from dateutil.relativedelta import relativedelta
from sqlalchemy import (
    Column,
    Date,
    DateTime,
    Float,
    Integer,
    String,
    Table,
    distinct,
    func,
    join,
    MetaData,
    insert,
)
from sqlalchemy.ext.declarative import declarative_base
from sureberus.schema import Boolean
from yaml import safe_load

from recipe import Dimension, Metric, Recipe, Shelf, get_oven
from recipe import oven
from recipe.ingredients import Having


class TestRecipeIngredients(object):
>>>>>>> c72a5a08
    def setup(self):
        connection_string = os.environ.get("SQL_SERVER_CONNECTION_STR", None)
        self.skip_tests = False
        if connection_string is None:
            self.skip_tests = True
            return

        self.oven = get_oven(connection_string)

        self.meta = MetaData(bind=self.oven.engine)
        self.session = self.oven.Session()

        self.table = Table(
            "foo",
            self.meta,
            Column("first", String),
            Column("last", String),
            Column("age", Integer),
            Column("birth_date", Date),
            Column("dt", DateTime),
            extend_existing=True,
        )
        self.meta.create_all(self.oven.engine)

        data = [
            {
                "first": "hi",
                "last": "there",
                "age": 5,
                "birth_date": date(2015, 1, 1),
                "dt": datetime(2005, 12, 1, 12, 15),
            },
            {
                "first": "hi",
                "last": "fred",
                "age": 10,
                "birth_date": date(2015, 5, 15),
                "dt": datetime(2013, 10, 15, 5, 20, 10),
            },
        ]
        with self.oven.engine.connect() as conn:
            for row in data:
                conn.execute(insert(self.table).values(**row))

        self.shelf = self.shelf_from_yaml(
            """
_version: 2
first:
    kind: Dimension
    field: first
last:
    kind: Dimension
    field: last
firstlast:
    kind: Dimension
    field: "first + last"
    id_field: first
age:
    kind: Measure
    field: sum(age)
test_month:
    kind: Dimension
    field: month(birth_date)
year_by_format:
    kind: Dimension
    field: dt
    format: "%Y"
count:
    kind: Measure
    field: count(*)
""",
            self.table,
        )
<<<<<<< HEAD

    def teardown(self):
        self.meta.drop_all(self.oven.engine)

    def shelf_from_yaml(self, yaml_config, selectable):
        """Create a shelf directly from configuration"""
        return Shelf.from_validated_yaml(yaml_config, selectable)

    def recipe(self, **kwargs):
        return Recipe(shelf=self.shelf, session=self.session, **kwargs)

    def assertRecipeCSV(self, recipe, content):
        actual = recipe.dataset.csv.replace("\r\n", "\n")
        expected = str_dedent(content)
        assert actual == expected

    def test_dimension(self):
        if self.skip_tests:
            return
        recipe = self.recipe().metrics("age", "count").dimensions("first")
        self.assertRecipeCSV(
            recipe,
            """
            first,age,count,first_id
            hi,15,2,hi
            """,
        )
        recipe = self.recipe().metrics("age").dimensions("firstlast")
        self.assertRecipeCSV(
            recipe,
            """
            firstlast_id,firstlast,age,firstlast_id
            hi,hifred,10,hi
            hi,hithere,5,hi
            """,
        )

    def test_dates_and_Datetimes(self):
        """We can convert dates using formats"""
        if self.skip_tests:
            return
        recipe = (
            self.recipe()
            .dimensions("year_by_format")
            .metrics("count")
            .order_by("year_by_format")
        )
        self.assertRecipeCSV(
            recipe,
            """
            year_by_format,count,year_by_format_id
            2005-01-01 00:00:00,1,2005-01-01 00:00:00
            2013-01-01 00:00:00,1,2013-01-01 00:00:00
            """,
        )
        recipe = (
            self.recipe()
            .dimensions("year_by_format")
            .metrics("count")
            .order_by("-year_by_format")
        )
        self.assertRecipeCSV(
            recipe,
            """
            year_by_format,count,year_by_format_id
            2013-01-01 00:00:00,1,2013-01-01 00:00:00
            2005-01-01 00:00:00,1,2005-01-01 00:00:00
            """,
        )

        # Test a month() conversion
        recipe = (
            self.recipe()
            .dimensions("test_month")
            .metrics("age", "count")
            .order_by("-test_month")
        )
        self.assertRecipeCSV(
            recipe,
            """
            test_month,age,count,test_month_id
            2015-05-01,10,1,2015-05-01
            2015-01-01,5,1,2015-01-01
            """,
        )
=======
        recipe = (
            Recipe(shelf=shelf, session=self.session)
            .dimensions("test")
            .metrics("count")
        )
        print(recipe.to_sql())
        print(recipe.all())
        assert recipe.all()[0].test == datetime(2005, 12, 1, 12, 15)
        # assert recipe.all()[0].test5 == datetime(2005, 1, 1)
>>>>>>> c72a5a08
<|MERGE_RESOLUTION|>--- conflicted
+++ resolved
@@ -1,10 +1,10 @@
 """Test Recipe against multiple database engines"""
 
+import os
 from datetime import date, datetime
-import os
+
 from sqlalchemy import Column, Date, DateTime, Integer, MetaData, String, Table, insert
 
-<<<<<<< HEAD
 from recipe import Recipe, Shelf, get_oven
 
 
@@ -13,34 +13,6 @@
 
 
 class TestRecipeSQLServer(object):
-=======
-import pytest
-from dateutil.relativedelta import relativedelta
-from sqlalchemy import (
-    Column,
-    Date,
-    DateTime,
-    Float,
-    Integer,
-    String,
-    Table,
-    distinct,
-    func,
-    join,
-    MetaData,
-    insert,
-)
-from sqlalchemy.ext.declarative import declarative_base
-from sureberus.schema import Boolean
-from yaml import safe_load
-
-from recipe import Dimension, Metric, Recipe, Shelf, get_oven
-from recipe import oven
-from recipe.ingredients import Having
-
-
-class TestRecipeIngredients(object):
->>>>>>> c72a5a08
     def setup(self):
         connection_string = os.environ.get("SQL_SERVER_CONNECTION_STR", None)
         self.skip_tests = False
@@ -114,7 +86,6 @@
 """,
             self.table,
         )
-<<<<<<< HEAD
 
     def teardown(self):
         self.meta.drop_all(self.oven.engine)
@@ -199,15 +170,4 @@
             2015-05-01,10,1,2015-05-01
             2015-01-01,5,1,2015-01-01
             """,
-        )
-=======
-        recipe = (
-            Recipe(shelf=shelf, session=self.session)
-            .dimensions("test")
-            .metrics("count")
-        )
-        print(recipe.to_sql())
-        print(recipe.all())
-        assert recipe.all()[0].test == datetime(2005, 12, 1, 12, 15)
-        # assert recipe.all()[0].test5 == datetime(2005, 1, 1)
->>>>>>> c72a5a08
+        )