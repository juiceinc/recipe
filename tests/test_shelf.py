from copy import copy

import pytest
from sqlalchemy import join
from sqlalchemy.orm.attributes import InstrumentedAttribute
from sqlalchemy.sql.elements import ColumnElement
from test_base import Base, Census, StateFact, oven
from tests.test_base import MyTable, mytable_shelf

from recipe import (
    AutomaticShelf, BadIngredient, BadRecipe, Dimension, Metric, Recipe, Shelf
)
from recipe.shelf import find_column


class TestFindColumn(object):

    def test_find_column_from_recipe(self):
        """ Can find columns in a recipe. """
        content = '''
        state:
            kind: Dimension
            field: state
        sex:
            kind: Dimension
            field: sex
        age:
            kind: Dimension
            field: age
        pop2000:
            kind: Metric
            field: pop2000
        pop2008:
            kind: Metric
            field: pop2008
        ttlpop:
            kind: Metric
            field: pop2000 + pop2008

        '''
        shelf = Shelf.from_validated_yaml(
            content, 'census', metadata=Base.metadata
        )

        session = oven.Session()
        recipe = Recipe(shelf=shelf, session=session) \
            .metrics('pop2000').dimensions('state')
        assert recipe.to_sql() == '''SELECT census.state AS state,
       sum(census.pop2000) AS pop2000
FROM census
GROUP BY census.state'''

        col = find_column(recipe, 'state')
        assert isinstance(col, (ColumnElement, InstrumentedAttribute))

        with pytest.raises(BadIngredient):
            find_column(recipe, 'foo')

        col = find_column(recipe, 'pop2000')
        assert isinstance(col, (ColumnElement, InstrumentedAttribute))

    def test_find_column_from_table(self):
        """SQLALchemy ORM Tables can be used and return
        InstrumentedAttributes"""
        col = find_column(MyTable, 'first')
        assert isinstance(col, (ColumnElement, InstrumentedAttribute))

        col = find_column(MyTable, 'last')
        assert isinstance(col, (ColumnElement, InstrumentedAttribute))

        col = find_column(MyTable, 'age')
        assert isinstance(col, (ColumnElement, InstrumentedAttribute))

        with pytest.raises(BadIngredient):
            find_column(MyTable, 'foo')

    def test_find_column_from_join(self):
        """ Columns can be found in a join """
        j = join(Census, StateFact, Census.state == StateFact.name)

        col = find_column(j, 'state')
        assert isinstance(col, (ColumnElement, InstrumentedAttribute))

        # Names can be either the column name or the {tablename}_{column}
        col = find_column(j, 'sex')
        assert isinstance(col, (ColumnElement, InstrumentedAttribute))

        col2 = find_column(j, 'census_sex')
        assert isinstance(col, (ColumnElement, InstrumentedAttribute))
        assert col == col2

        col = find_column(j, 'assoc_press')
        assert isinstance(col, (ColumnElement, InstrumentedAttribute))

        # Columns can be referenced as {tablename}_{column}
        col2 = find_column(j, 'state_fact_assoc_press')
        assert isinstance(col, (ColumnElement, InstrumentedAttribute))
        assert col == col2

        with pytest.raises(BadIngredient):
            find_column(j, 'foo')

    def test_find_column_from_invalid_type(self):
        """ Columns can be found in a join """
        with pytest.raises(BadIngredient):
            find_column(1, 'foo')

        with pytest.raises(BadIngredient):
            find_column(MyTable.first, 'foo')


class TestShelf(object):

    def setup(self):
        self.shelf = copy(mytable_shelf)

    def test_find(self):
        """ Find ingredients on the shelf """
        ingredient = self.shelf.find('first', Dimension)
        assert ingredient.id == 'first'

        # Raise if the wrong type
        with pytest.raises(BadRecipe):
            ingredient = self.shelf.find('first', Metric)

        # Raise if key not present in shelf
        with pytest.raises(BadRecipe):
            ingredient = self.shelf.find('foo', Dimension)

        # Raise if key is not an ingredient or string
        with pytest.raises(BadRecipe):
            ingredient = self.shelf.find(2.0, Dimension)

        with pytest.raises(BadRecipe):
            ingredient = self.shelf.find('foo', Dimension)

        with pytest.raises(BadRecipe):
            ingredient = self.shelf.find(2.0, Dimension)

        with pytest.raises(BadRecipe):
            ingredient = self.shelf.find('foo', Dimension)

        with pytest.raises(BadRecipe):
            ingredient = self.shelf.find('foo', Dimension)

        self.shelf['foo'] = Dimension(MyTable.last)
        ingredient = self.shelf.find('last', Dimension)
        assert ingredient.id == 'last'

    def test_repr(self):
        """ Find ingredients on the shelf """
        assert self.shelf.__repr__() == """(Dimension)first MyTable.first
(IdValueDimension)firstlast MyTable.first MyTable.last
(Dimension)last MyTable.last
(Metric)age sum(foo.age)"""

    def test_update(self):
        """ Shelves can be updated with other shelves """
        new_shelf = Shelf({
            'squee': Dimension(MyTable.first),
        })
        assert len(self.shelf) == 4
        self.shelf.update(new_shelf)
        assert len(self.shelf) == 5

    def test_update_key_value(self):
        """ Shelves can be built with key_values and updated """
        new_shelf = Shelf(squee=Dimension(MyTable.first))
        assert len(self.shelf) == 4
        self.shelf.update(new_shelf)
        assert len(self.shelf) == 5
        assert isinstance(self.shelf.get('squee'), Dimension)

    def test_update_key_value_direct(self):
        """ Shelves can be updated directly with key_value"""
        assert len(self.shelf) == 4
        self.shelf.update(squee=Dimension(MyTable.first))
        assert len(self.shelf) == 5
        assert isinstance(self.shelf.get('squee'), Dimension)

    def test_brew(self):
        recipe_parts = self.shelf.brew_query_parts()
        assert len(recipe_parts['columns']) == 5
        assert len(recipe_parts['group_bys']) == 4
        assert len(recipe_parts['filters']) == 0
        assert len(recipe_parts['havings']) == 0

    def test_anonymize(self):
        """ We can save and store anonymization context """
        assert self.shelf.Meta.anonymize is False
        self.shelf.Meta.anonymize = True
        assert self.shelf.Meta.anonymize is True

    def test_get(self):
        """ Find ingredients on the shelf """
        ingredient = self.shelf.first
        assert ingredient.id == 'first'

        ingredient = self.shelf.get('first', None)
        assert ingredient.id == 'first'

        ingredient = self.shelf.get('primo', None)
        assert ingredient is None

    def test_add_to_shelf(self):
        """ We can add an ingredient to a shelf """
        with pytest.raises(BadRecipe):
            ingredient = self.shelf.find('foo', Dimension)

        self.shelf['foo'] = Dimension(MyTable.last)
        ingredient = self.shelf.find('last', Dimension)
        assert ingredient.id == 'last'

    def test_clear(self):
        assert len(self.shelf) == 4
        self.shelf.clear()
        assert len(self.shelf) == 0

    def test_dimension_ids(self):
        assert len(self.shelf.dimension_ids) == 3
        assert sorted(self.shelf.dimension_ids) == \
<<<<<<< HEAD
               ['first', 'firstlast', 'last']
=======
            ['first', 'firstlast', 'last']
>>>>>>> fd4e72ca

    def test_metric_ids(self):
        assert len(self.shelf.metric_ids) == 1
        assert self.shelf.metric_ids == ('age',)

    def test_filter_ids(self):
        assert len(self.shelf.filter_ids) == 0


class TestShelfFromYaml(object):

    def make_shelf(self, content, table=MyTable):
        self.shelf = Shelf.from_yaml(content, table)
        self.shelf.Meta.anonymize = False

    def setup(self):
        self.make_shelf(
            """
first:
    kind: Dimension
    field: first
last:
    kind: Dimension
    field: last
age:
    kind: Metric
    field: age
"""
        )
<<<<<<< HEAD
=======
        self.shelf.Meta.anonymize = False

    def test_condition(self):
        yaml = '''
oldage:
    kind: Metric
    field:
        value: age
        condition:
            field: age
            gt: 60
'''
        Shelf.from_yaml(yaml, MyTable)
>>>>>>> fd4e72ca

    def test_find(self):
        """ Find ingredients on the shelf """
        ingredient = self.shelf.find('first', Dimension)
        assert ingredient.id == 'first'

        # Raise if the wrong type
        with pytest.raises(Exception):
            ingredient = self.shelf.find('first', Metric)

        # Raise if key not present in shelf
        with pytest.raises(Exception):
            ingredient = self.shelf.find('foo', Dimension)

        # Raise if key is not an ingredient or string
        with pytest.raises(Exception):
            ingredient = self.shelf.find(2.0, Dimension)

        with pytest.raises(Exception):
            ingredient = self.shelf.find('foo', Dimension)

        with pytest.raises(Exception):
            ingredient = self.shelf.find(2.0, Dimension)

        with pytest.raises(Exception):
            ingredient = self.shelf.find('foo', Dimension)

        with pytest.raises(Exception):
            ingredient = self.shelf.find('foo', Dimension)

        self.shelf['foo'] = Dimension(MyTable.last)
        ingredient = self.shelf.find('last', Dimension)
        assert ingredient.id == 'last'

    def test_repr(self):
        """ Find ingredients on the shelf """
        assert self.shelf.__repr__() == """(Dimension)first MyTable.first
(Dimension)last MyTable.last
(Metric)age sum(foo.age)"""

    def test_update(self):
        """ Shelves can be updated with other shelves """
        new_shelf = Shelf({
            'squee': Dimension(MyTable.first),
        })
        assert len(self.shelf) == 3
        self.shelf.update(new_shelf)
        assert len(self.shelf) == 4

    def test_update_key_value(self):
        """ Shelves can be built with key_values and updated """
        new_shelf = Shelf(squee=Dimension(MyTable.first))
        assert len(self.shelf) == 3
        self.shelf.update(new_shelf)
        assert len(self.shelf) == 4
        assert isinstance(self.shelf.get('squee'), Dimension)

    def test_update_key_value_direct(self):
        """ Shelves can be updated directly with key_value"""
        assert len(self.shelf) == 3
        self.shelf.update(squee=Dimension(MyTable.first))
        assert len(self.shelf) == 4
        assert isinstance(self.shelf.get('squee'), Dimension)

    def test_brew(self):
        recipe_parts = self.shelf.brew_query_parts()
        assert len(recipe_parts['columns']) == 3
        assert len(recipe_parts['group_bys']) == 2
        assert len(recipe_parts['filters']) == 0
        assert len(recipe_parts['havings']) == 0

    def test_anonymize(self):
        """ We can save and store anonymization context """
        assert self.shelf.Meta.anonymize is False
        self.shelf.Meta.anonymize = True
        assert self.shelf.Meta.anonymize is True

    def test_get(self):
        """ Find ingredients on the shelf """
        ingredient = self.shelf.first
        assert ingredient.id == 'first'

        ingredient = self.shelf.get('first', None)
        assert ingredient.id == 'first'

        ingredient = self.shelf.get('primo', None)
        assert ingredient is None

    def test_add_to_shelf(self):
        """ We can add an ingredient to a shelf """
        with pytest.raises(BadRecipe):
            ingredient = self.shelf.find('foo', Dimension)

        self.shelf['foo'] = Dimension(MyTable.last)
        ingredient = self.shelf.find('last', Dimension)
        assert ingredient.id == 'last'

    def test_clear(self):
        assert len(self.shelf) == 3
        self.shelf.clear()
        assert len(self.shelf) == 0

    def test_scalars_in_condition(self):
        for condition in ('gt', 'gte', 'lt', 'lte', 'eq', 'ne', 'foo'):
            content = '''
oldage:
    kind: Metric
    field:
        value: age
        condition:
            field: age
            {}: [24,42]
'''.format(condition)
            with pytest.raises(Exception):
                self.make_shelf(content)

    def test_conditions(self):
        for condition, symbl in (('gt', '>'), ('gte', '>='), ('lt', '<'),
                                 ('lte', '<='), ('eq', '='), ('ne', '!=')):
            content = '''
oldage:
    kind: Metric
    field:
        value: age
        condition:
            field: age
            {}: 40
'''.format(condition)
            self.make_shelf(content)
            assert str(
                self.shelf['oldage']
            ) == '(Metric)oldage sum(CASE WHEN (foo.age {} ?) THEN foo.age ' \
                 'END)'.format(
                symbl
            )
            assert isinstance(self.shelf['oldage'], Metric)

    def test_invalid_kind(self):
        content = '''
oldage:
    kind: Metric2
    field:
        value: age
'''
        with pytest.raises(Exception):
            self.make_shelf(content)

    def test_invalid_condition(self):
        content = '''
oldage:
    kind: Metric
    field:
        value: age
        condition: 14
'''
        with pytest.raises(Exception):
            self.make_shelf(content)

    def test_null_condition(self):
        content = '''
oldage:
    kind: Metric
    field:
        value: age
        condition: null
'''
        self.make_shelf(content)
        # null conditions are ignored.
        assert str(self.shelf['oldage']) == '(Metric)oldage sum(foo.age)'

    def test_null_aggregation(self):
        content = '''
oldage:
    kind: Metric
    field:
        value: age
        aggregation: null
'''
        self.make_shelf(content)
        # null conditions are ignored.
        assert str(self.shelf['oldage']) == '(Metric)oldage sum(foo.age)'

    def test_invalid_aggregations(self):
        for aggr in (24, 1.0, 'foo'):
            content = '''
oldage:
    kind: Metric
    field:
        value: age
        aggregation: {}
'''.format(aggr)
        with pytest.raises(Exception):
            self.make_shelf(content)

    def test_field_without_value(self):
        content = '''
oldage:
    kind: Metric
    field:
        value: null
        aggregation: sum
'''
        with pytest.raises(Exception):
            self.make_shelf(content)


class TestShelfFromValidatedYaml(TestShelfFromYaml):
    """Test that shelves are created correctly using
    Cerberus validation.
    """

    def make_shelf(self, content, table=MyTable):
        self.shelf = Shelf.from_validated_yaml(content, table)
        self.shelf.Meta.anonymize = False

    def test_null_condition(self):
        """Cerberus validated shelf doesn't accept null."""
        content = '''
oldage:
    kind: Metric
    field:
        value: age
        condition: null
'''
        with pytest.raises(Exception):
            self.make_shelf(content)


class TestShelfFromIntrospection(object):
    """Test that shelves are created correctly using
    Cerberus validation.
    """

    def test_shelf(self):
        """Cerberus validated shelf doesn't accept null."""
        content = '''
state:
    kind: Dimension
    field: state
sex:
    kind: Dimension
    field: sex
age:
    kind: Dimension
    field: age
pop2000:
    kind: Metric
    field: pop2000
pop2008:
    kind: Metric
    field: pop2008
ttlpop:
    kind: Metric
    field: pop2000 + pop2008

'''
        shelf = Shelf.from_validated_yaml(
            content, 'census', metadata=Base.metadata
        )

        session = oven.Session()
        recipe = Recipe(shelf=shelf, session=session) \
            .metrics('pop2000').dimensions('state')
        assert recipe.to_sql() == '''SELECT census.state AS state,
       sum(census.pop2000) AS pop2000
FROM census
GROUP BY census.state'''
        assert recipe.dataset.tsv == '''state	pop2000	state_id\r
Tennessee	5685230	Tennessee\r
Vermont	609480	Vermont\r
'''


class TestAutomaticShelf(object):

    def setup(self):
        self.shelf = AutomaticShelf(MyTable)

    def test_auto_find(self):
        """ Find ingredients on the shelf """
        ingredient = self.shelf.find('first', Dimension)
        assert ingredient.id == 'first'

        # Raise if the wrong type
        with pytest.raises(BadRecipe):
            ingredient = self.shelf.find('first', Metric)

        # Raise if key not present in shelf
        with pytest.raises(BadRecipe):
            ingredient = self.shelf.find('foo', Dimension)

        # Raise if key is not an ingredient or string
        with pytest.raises(BadRecipe):
            ingredient = self.shelf.find(2.0, Dimension)

    def test_get(self):
        """ Find ingredients on the shelf """
        ingredient = self.shelf.first
        assert ingredient.id == 'first'

        ingredient = self.shelf.get('first', None)
        assert ingredient.id == 'first'

        ingredient = self.shelf.get('primo', None)
        assert ingredient is None<|MERGE_RESOLUTION|>--- conflicted
+++ resolved
@@ -219,11 +219,7 @@
     def test_dimension_ids(self):
         assert len(self.shelf.dimension_ids) == 3
         assert sorted(self.shelf.dimension_ids) == \
-<<<<<<< HEAD
-               ['first', 'firstlast', 'last']
-=======
             ['first', 'firstlast', 'last']
->>>>>>> fd4e72ca
 
     def test_metric_ids(self):
         assert len(self.shelf.metric_ids) == 1
@@ -253,22 +249,6 @@
     field: age
 """
         )
-<<<<<<< HEAD
-=======
-        self.shelf.Meta.anonymize = False
-
-    def test_condition(self):
-        yaml = '''
-oldage:
-    kind: Metric
-    field:
-        value: age
-        condition:
-            field: age
-            gt: 60
-'''
-        Shelf.from_yaml(yaml, MyTable)
->>>>>>> fd4e72ca
 
     def test_find(self):
         """ Find ingredients on the shelf """
