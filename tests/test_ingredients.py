--- conflicted
+++ resolved
@@ -17,14 +17,8 @@
 from recipe import LookupDimension
 from recipe import Metric
 from recipe.compat import str
-<<<<<<< HEAD
-from recipe.ingredients import AvgIfMetric
-from recipe.shelf import parse_field, ingredient_from_dict
-from tests.test_base import mytable_shelf, MyTable
-=======
 from recipe.shelf import ingredient_from_dict
 from recipe.shelf import parse_field
->>>>>>> 8fa2bf4f
 
 
 class TestIngredients(object):
@@ -66,11 +60,15 @@
             ingr.make_column_suffixes()
 
     def test_repr(self):
-        ingr = Ingredient(column_suffixes=('_foo', '_moo'),
-                          columns=[MyTable.first, MyTable.last])
+        ingr = Ingredient(
+            column_suffixes=('_foo', '_moo'),
+            columns=[MyTable.first, MyTable.last]
+        )
         s = ingr.__repr__()
-        assert s.startswith('(Ingredient)') and s.endswith('MyTable.first '
-                                                           'MyTable.last')
+        assert s.startswith('(Ingredient)') and s.endswith(
+            'MyTable.first '
+            'MyTable.last'
+        )
 
     def test_comparisons(self):
         """ Items sort in a fixed order"""
@@ -90,9 +88,7 @@
         assert filt < hav
         assert dim < hav
         items.sort()
-        assert items == [
-            dim, met2, met, filt, hav, ingr, ingr2
-        ]
+        assert items == [dim, met2, met, filt, hav, ingr, ingr2]
 
     def test_ingredient_make_column_suffixes(self):
         # make_column_suffixes
@@ -203,15 +199,11 @@
         filters.add(f2)
         assert len(filters) == 2
 
-<<<<<<< HEAD
-        assert f1 < f2
-
-        assert str(f1) == '(Filter)f1 foo.first = :first_1'
-=======
         assert str(f1) in (
             "[u'foo.first = :first_1']", "['foo.first = :first_1']"
         )
->>>>>>> 8fa2bf4f
+
+        assert str(f1) == '(Filter)f1 foo.first = :first_1'
 
     def test_expression(self):
         f = Filter(MyTable.first == 'foo')
@@ -224,14 +216,10 @@
 
     def test_filter_describe(self):
         f1 = Filter(MyTable.first == 'moo', id='moo')
-<<<<<<< HEAD
-        assert f1.describe() == '(Filter)moo foo.first = :first_1'
-=======
         assert f1.describe() in (
             u'(Filter)moo [u\'foo.first = :first_1\']',
             '(Filter)moo [\'foo.first = :first_1\']'
         )
->>>>>>> 8fa2bf4f
 
 
 class TestHaving(object):
@@ -246,15 +234,11 @@
         havings.add(f2)
         assert len(havings) == 2
 
-<<<<<<< HEAD
-        assert f1 < f2
-
-        assert str(f1) == '(Having)h1 sum(foo.age) > :sum_1'
-=======
         assert str(f1) in (
             u'[u\'sum(foo.age) > :sum_1\']', u'[\'sum(foo.age) > :sum_1\']'
         )
->>>>>>> 8fa2bf4f
+
+        assert str(f1) == '(Having)h1 sum(foo.age) > :sum_1'
 
     def test_expression(self):
         h = Having(func.sum(MyTable.age) > 2)
@@ -269,14 +253,10 @@
 
     def test_having_describe(self):
         f1 = Having(func.sum(MyTable.age) > 2, id='moo')
-<<<<<<< HEAD
-        assert f1.describe() == '(Having)moo sum(foo.age) > :sum_1'
-=======
         assert f1.describe() in (
             u'(Having)moo [u\'sum(foo.age) > :sum_1\']',
             '(Having)moo [\'sum(foo.age) > :sum_1\']'
         )
->>>>>>> 8fa2bf4f
 
 
 class TestDimension(object):
@@ -428,109 +408,43 @@
                'CAST(sum(foo.age) AS FLOAT) END'
 
 
-<<<<<<< HEAD
-class TestSumIfMetric(object):
-    def test_init(self):
-        # DivideMetric should have a two expressions
-        with pytest.raises(TypeError):
-            d = SumIfMetric()
-
-        with pytest.raises(TypeError):
-            d = SumIfMetric(func.sum(MyTable.age))
-
-        d = SumIfMetric(MyTable.age > 5, MyTable.age)
-        assert len(d.columns) == 1
-        assert len(d.group_by) == 0
-        assert len(d.filters) == 0
-
-        # Generate numerator / (denominator+epsilon) by default
-        assert str(d.columns[0]) == \
-               'sum(CASE WHEN (foo.age > :age_1) THEN foo.age END)'
-
-
-class TestAvgIfMetric(object):
-    def test_init(self):
-        # DivideMetric should have a two expressions
-        with pytest.raises(TypeError):
-            d = AvgIfMetric()
-
-        with pytest.raises(TypeError):
-            d = AvgIfMetric(func.sum(MyTable.age))
-
-        d = AvgIfMetric(MyTable.age > 5, MyTable.age)
-        assert len(d.columns) == 1
-        assert len(d.group_by) == 0
-        assert len(d.filters) == 0
-
-        # Generate numerator / (denominator+epsilon) by default
-        assert str(d.columns[0]) == \
-               'avg(CASE WHEN (foo.age > :age_1) THEN foo.age END)'
-
-
-class TestCountIfMetric(object):
-    def test_init(self):
-        # DivideMetric should have a two expressions
-        with pytest.raises(TypeError):
-            d = SumIfMetric()
-
-        with pytest.raises(TypeError):
-            d = CountIfMetric(func.sum(MyTable.age))
-
-        d = CountIfMetric(MyTable.age > 5, MyTable.first)
-        assert len(d.columns) == 1
-        assert len(d.group_by) == 0
-        assert len(d.filters) == 0
-
-        # Generate numerator / (denominator+epsilon) by default
-        assert str(d.columns[0]) == \
-               'count(DISTINCT CASE WHEN (foo.age > :age_1) THEN foo.first END)'
-
-        d = CountIfMetric(MyTable.age > 5, MyTable.first, distinct=False)
-        assert len(d.columns) == 1
-        assert len(d.group_by) == 0
-        assert len(d.filters) == 0
-
-        # Generate numerator / (denominator+epsilon) by default
-        assert str(d.columns[0]) == \
-               'count(CASE WHEN (foo.age > :age_1) THEN foo.first END)'
-
-
-class TestIngredientFromObj(object):
-    def test_ingredient_from_dict(self):
-        data = [
-            ({
-                 'kind': 'Metric',
-                 'field': 'age'
-             }, '(Metric)1 sum(foo.age)'),
-            ({
-                 'kind': 'Dimension',
-                 'field': 'age'
-             }, '(Dimension)1 MyTable.age'),
-            ({
-                 'kind': 'IdValueDimension',
-                 'field': 'age',
-                 'id_field': 'age'
-             }, '(IdValueDimension)1 MyTable.age'),
-            ({
-                 'kind': 'Metric',
-                 'field': {'value': 'age',
-                           'condition': {'field': 'age', 'gt': 22}},
-             },
-             '(Metric)1 sum(CASE WHEN (foo.age > :age_1) THEN foo.age END)'),
-            ({
-                 'kind': 'AvgIfMetric',
-                'field': 'age',
-                'condition': {'field': 'age', 'gt': 22},
-             },
-             '(AvgIfMetric)1 avg(CASE WHEN foo.age THEN sum(foo.age) > :sum_1 END)'),
-=======
 class TestIngredientFromObj(object):
 
     def test_ingredient_from_obj(self):
         m = ingredient_from_dict({'kind': 'Metric', 'field': 'age'}, MyTable)
         assert isinstance(m, Metric)
->>>>>>> 8fa2bf4f
-
+
+        d = ingredient_from_dict({
+            'kind': 'Dimension',
+            'field': 'last'
+        }, MyTable)
+        assert isinstance(d, Dimension)
+
+    def test_ingredient_from_dict(self):
+        data = [
+            ({
+                'kind': 'Metric',
+                'field': 'age'
+            }, '(Metric)1 sum(foo.age)'),
+            ({
+                'kind': 'Dimension',
+                'field': 'age'
+            }, '(Dimension)1 MyTable.age'),
+            ({
+                'kind': 'IdValueDimension',
+                'field': 'age',
+                'id_field': 'age'
+            }, '(IdValueDimension)1 MyTable.age'),
+            ({
+                'kind': 'Metric',
+                'field': {
+                    'value': 'age',
+                    'condition': {
+                        'field': 'age',
+                        'gt': 22
+                    }
+                },
+            }, '(Metric)1 sum(CASE WHEN (foo.age > :age_1) THEN foo.age END)'),
         ]
 
         for d, expected_result in data:
@@ -541,9 +455,13 @@
     def test_ingredient_from_bad_dict(self):
         bad_data = [
             # Missing required fields
-            {'kind': 'Metric'},
-            {'kind': 'IdValueDimension',
-             'field': 'age'},
+            {
+                'kind': 'Metric'
+            },
+            {
+                'kind': 'IdValueDimension',
+                'field': 'age'
+            },
 
             # Bad kind
             {
@@ -649,28 +567,29 @@
             # Basic fields
             ('first+last', func.sum(MyTable.first + MyTable.last)),
             ('first-last', func.sum(MyTable.first - MyTable.last)),
-<<<<<<< HEAD
-            ('first-last-first', func.sum(MyTable.first - MyTable.last -
-                                          MyTable.first)),
-            ('first*last', func.sum(MyTable.first * MyTable.last)),
-            ('first/last', func.sum(MyTable.first / MyTable.last)),
-            ('first*last-first', func.sum(MyTable.first * MyTable.last -
-                                          MyTable.first)),
-            # Spacing doesn't matter
-            ('first + last', func.sum(MyTable.first + MyTable.last)),
-            ('first -last', func.sum(MyTable.first - MyTable.last)),
-            ('first - last   -  first', func.sum(MyTable.first - MyTable.last -
-                                          MyTable.first)),
-            ('first  *last', func.sum(MyTable.first * MyTable.last)),
-            ('first/  last', func.sum(MyTable.first / MyTable.last)),
-            ('first*  last /first', func.sum(MyTable.first * MyTable.last /
-                                          MyTable.first)),
-=======
             (
                 'first-last-first',
                 func.sum(MyTable.first - MyTable.last - MyTable.first)
             ),
->>>>>>> 8fa2bf4f
+            ('first*last', func.sum(MyTable.first * MyTable.last)),
+            ('first/last', func.sum(MyTable.first / MyTable.last)),
+            (
+                'first*last-first',
+                func.sum(MyTable.first * MyTable.last - MyTable.first)
+            ),
+            # Spacing doesn't matter
+            ('first + last', func.sum(MyTable.first + MyTable.last)),
+            ('first -last', func.sum(MyTable.first - MyTable.last)),
+            (
+                'first - last   -  first',
+                func.sum(MyTable.first - MyTable.last - MyTable.first)
+            ),
+            ('first  *last', func.sum(MyTable.first * MyTable.last)),
+            ('first/  last', func.sum(MyTable.first / MyTable.last)),
+            (
+                'first*  last /first',
+                func.sum(MyTable.first * MyTable.last / MyTable.first)
+            ),
         ]
         for input_field, expected_result in data:
             result = parse_field(input_field, MyTable)
@@ -702,22 +621,10 @@
             assert str(result) == str(expected_result)
 
     def test_bad_field_string_definitions(self):
-<<<<<<< HEAD
-        bad_data = ['first+',
-                    'first-',
-                    'fir st-',
-                    'fir st',
-                    'first+last-',
-                    'sum(fir-st)',
-                    'fir st*',
-                    'first/last-',
-                    'foo']
-=======
         bad_data = [
             'first+', 'first-', 'fir st-', 'fir st', 'first+last-',
-            'sum(first)', 'foo'
+            'sum(fir-st)', 'fir st*', 'first/last-', 'foo'
         ]
->>>>>>> 8fa2bf4f
         for input_field in bad_data:
             with pytest.raises(BadIngredient):
                 parse_field(input_field, MyTable)
