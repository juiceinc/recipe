--- conflicted
+++ resolved
@@ -1,13 +1,10 @@
 # -*- coding: utf-8 -*-
-<<<<<<< HEAD
 from sqlalchemy import func
+from tests.test_base import MyTable
 
-from recipe.utils import replace_whitespace_with_space, AttrDict, disaggregate
-from tests.test_base import MyTable
-=======
 from recipe.utils import AttrDict
+from recipe.utils import disaggregate
 from recipe.utils import replace_whitespace_with_space
->>>>>>> 8fa2bf4f
 
 
 class TestUtils(object):
@@ -25,4 +22,4 @@
         d.foo = 2
         assert d['foo'] == 2
         d['bar'] = 3
-        assert d.bar == 3
+        assert d.bar == 3