--- conflicted
+++ resolved
@@ -1,16 +1,11 @@
 import pytest
-<<<<<<< HEAD
-from sqlalchemy.exc import InvalidRequestError
-=======
->>>>>>> 8fa2bf4f
 from sqlalchemy import func
 from tests.test_base import MyTable
 from tests.test_base import census_shelf
 from tests.test_base import mytable_shelf
 from tests.test_base import oven
 
-import recipe
-from recipe import BadRecipe, Filter
+from recipe import BadRecipe
 from recipe import Having
 from recipe import Recipe
 
@@ -62,18 +57,9 @@
         assert recipe.stats.rows == 2
 
     def test_recipe_init(self):
-<<<<<<< HEAD
-        recipe = self.recipe()
-        with pytest.raises(BadRecipe):
-            assert recipe.to_sql() == """foo"""
-
-        recipe = self.recipe(metrics=('age',), dimensions=('last',)).order_by(
-            'last')
-=======
         recipe = self.recipe(
             metrics=('age',), dimensions=('last',)
         ).order_by('last')
->>>>>>> 8fa2bf4f
         assert recipe.to_sql() == """SELECT foo.last AS last,
        sum(foo.age) AS age
 FROM foo
@@ -82,20 +68,6 @@
         assert recipe.all()[0].last == 'fred'
         assert recipe.all()[0].age == 10
         assert recipe.stats.rows == 2
-
-        recipe = self.recipe(metrics=('age',), dimensions=('last',),
-                             filters=(Filter(MyTable.last == 'fred'),)
-                             ).order_by(
-            'last')
-        assert recipe.to_sql() == """SELECT foo.last AS last,
-       sum(foo.age) AS age
-FROM foo
-WHERE foo.last = 'fred'
-GROUP BY foo.last
-ORDER BY foo.last"""
-        assert recipe.all()[0].last == 'fred'
-        assert recipe.all()[0].age == 10
-        assert recipe.stats.rows == 1
 
     def test_filter(self):
         recipe = self.recipe().metrics('age').dimensions('last').filters(
