--- conflicted
+++ resolved
@@ -24,14 +24,29 @@
         assert recipe.all()[0].age == 15
         assert recipe.stats.rows == 1
 
-<<<<<<< HEAD
+    def test_idvaluedimension(self):
+        recipe = self.recipe().metrics('age').dimensions('firstlast')
+        assert recipe.to_sql() == """SELECT foo.first AS firstlast_id,
+       foo.last AS firstlast,
+       sum(foo.age) AS age
+FROM foo
+GROUP BY foo.first,
+         foo.last"""
+        assert recipe.all()[0].firstlast == 'fred'
+        assert recipe.all()[0].firstlast_id == 'hi'
+        assert recipe.all()[0].age == 10
+        assert recipe.all()[1].firstlast == 'there'
+        assert recipe.all()[1].firstlast_id == 'hi'
+        assert recipe.all()[1].age == 5
+        assert recipe.stats.rows == 2
+
     def test_offset(self):
         recipe = self.recipe().metrics('age').dimensions('first').offset(1)
         assert recipe.to_sql() == """SELECT foo.first AS first,
-       sum(foo.age) AS age
-FROM foo
-GROUP BY foo.first LIMIT ?
-OFFSET 1"""
+            sum(foo.age) AS age
+            FROM foo
+            GROUP BY foo.first LIMIT ?
+            OFFSET 1"""
         assert len(recipe.all()) == 0
         assert recipe.stats.rows == 0
         assert recipe.one() == []
@@ -40,23 +55,6 @@
     def test_is_postgres(self):
         recipe = self.recipe().metrics('age')
         assert recipe._is_postgres() is False
-=======
-    def test_idvaluedimension(self):
-        recipe = self.recipe().metrics('age').dimensions('firstlast')
-        assert recipe.to_sql() == """SELECT foo.first AS firstlast_id,
-       foo.last AS firstlast,
-       sum(foo.age) AS age
-FROM foo
-GROUP BY foo.first,
-         foo.last"""
-        assert recipe.all()[0].firstlast == 'fred'
-        assert recipe.all()[0].firstlast_id == 'hi'
-        assert recipe.all()[0].age == 10
-        assert recipe.all()[1].firstlast == 'there'
-        assert recipe.all()[1].firstlast_id == 'hi'
-        assert recipe.all()[1].age == 5
-        assert recipe.stats.rows == 2
->>>>>>> 709920bb
 
     def test_dataset(self):
         recipe = self.recipe().metrics('age').dimensions('first')
