--- conflicted
+++ resolved
@@ -1,13 +1,8 @@
 import pytest
-<<<<<<< HEAD
 from sqlalchemy import func, join
 from tests.test_base import (
     Census, MyTable, Scores, StateFact, census_shelf, mytable_shelf, oven
 )
-=======
-from sqlalchemy import func
-from tests.test_base import MyTable, mytable_shelf, oven
->>>>>>> fd4e72ca
 
 from recipe import BadRecipe, Dimension, Having, Metric, Recipe, Shelf
 
@@ -250,9 +245,9 @@
         shelf = Shelf.from_validated_yaml(yaml, MyTable)
         recipe = Recipe(shelf=shelf, session=self.session).metrics('oldage')
         assert (
-            ' '.join(recipe.to_sql().split())
-            == 'SELECT sum(CASE WHEN (foo.age > 60) '
-               'THEN foo.age END) AS oldage FROM foo'
+            ' '.join(recipe.to_sql().split()
+                    ) == 'SELECT sum(CASE WHEN (foo.age > 60) '
+            'THEN foo.age END) AS oldage FROM foo'
         )
 
     def test_compound_and_condition(self):
