--- conflicted
+++ resolved
@@ -25,11 +25,7 @@
 year = "2019"
 author = "Chris Gemignani"
 copyright = "{0}, {1}".format(year, author)
-<<<<<<< HEAD
-version = release = "0.20.0"
-=======
 version = release = "0.20.1"
->>>>>>> d563f127
 
 pygments_style = "trac"
 templates_path = ["."]
