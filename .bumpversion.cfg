--- conflicted
+++ resolved
@@ -1,9 +1,5 @@
 [bumpversion]
-<<<<<<< HEAD
-current_version = 0.20.0
-=======
-current_version = 0.20.1
->>>>>>> d563f127
+current_version = 0.20.1   
 commit = True
 tag = True
 
