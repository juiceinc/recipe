#!/usr/bin/env python
# -*- coding: utf-8 -*-

import os
import sys

from setuptools import find_packages

try:
    from setuptools import setup
except ImportError:
    from distutils.core import setup

if sys.argv[-1] == "publish":
    os.system("python setup.py sdist upload")
    sys.exit()

if sys.argv[-1] == "test":
    try:
        __import__("py")
    except ImportError:
        print("py.test required.")
        sys.exit(1)

    errors = os.system("py.test tests/")
    sys.exit(bool(errors))

# yapf: disable
install = [
    'sqlalchemy>=1.4.0,<2.0',
    'sqlparse',
    'tablib',
    'pyyaml',
    'stevedore',
    'sureberus',
    'faker',
    'dateparser>=1.1.1',
    'attrs',
    'lark',
    'structlog',
]
# yapf: enable

setup(
    name="recipe",
<<<<<<< HEAD
    version="0.36.7",
=======
    version="0.37.0",
>>>>>>> bb1a2dc3
    description="A construction kit for SQL",
    long_description=(open("README.rst").read()),
    author="Chris Gemignani",
    author_email="chris.gemignani@juiceanalytics.com",
    url="https://github.com/juiceinc/recipe",
    packages=find_packages(include=["recipe*"]),
    include_package_data=True,
    license="MIT",
    classifiers=[
        "Development Status :: 5 - Production/Stable",
        "Intended Audience :: Developers",
        "Natural Language :: English",
        "License :: OSI Approved :: MIT License",
        "Programming Language :: Python",
        "Programming Language :: Python :: 3.7",
        "Programming Language :: Python :: 3.8",
        "Programming Language :: Python :: 3.9",
    ],
    tests_require=["pytest", "pytest-cov"],
    install_requires=install,
    entry_points={
        "recipe.oven.drivers": [
            "standard = recipe.oven.drivers.standard_oven:StandardOven"
        ],
        "recipe.hooks.testing": [
            "toyextension2 = tests.test_dynamic_extensions:ToyExtension2"
        ],
    },
)<|MERGE_RESOLUTION|>--- conflicted
+++ resolved
@@ -43,11 +43,7 @@
 
 setup(
     name="recipe",
-<<<<<<< HEAD
-    version="0.36.7",
-=======
     version="0.37.0",
->>>>>>> bb1a2dc3
     description="A construction kit for SQL",
     long_description=(open("README.rst").read()),
     author="Chris Gemignani",
