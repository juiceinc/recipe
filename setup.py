#!/usr/bin/env python
# -*- coding: utf-8 -*-

import os
import sys

from setuptools import find_packages

try:
    from setuptools import setup
except ImportError:
    from distutils.core import setup

if sys.argv[-1] == "publish":
    os.system("python setup.py sdist upload")
    sys.exit()

if sys.argv[-1] == "test":
    try:
        __import__("py")
    except ImportError:
        print("py.test required.")
        sys.exit(1)

    errors = os.system("py.test tests/")
    sys.exit(bool(errors))

# yapf: disable
install = [
    'ordered-set',
    'six',
    'sqlalchemy>=1.2.2',
    'sqlparse',
    'tablib',
    'pyyaml',
    'stevedore',
    'sureberus',
    'faker',
    'dateparser',
    'attrs',
    'lark-parser',
]
# yapf: enable

setup(
    name="recipe",
<<<<<<< HEAD
    version="0.20.0",
=======
    version="0.20.1",
>>>>>>> d563f127
    description="Lego construction kit for SQL",
    long_description=(open("README.rst").read()),
    author="Chris Gemignani",
    author_email="chris.gemignani@juiceanalytics.com",
    url="https://github.com/juiceinc/recipe",
    packages=find_packages(),
    include_package_data=True,
    license="MIT",
    classifiers=[
        "Development Status :: 5 - Production/Stable",
        "Intended Audience :: Developers",
        "Natural Language :: English",
        "License :: OSI Approved :: MIT License",
        "Programming Language :: Python",
        "Programming Language :: Python :: 2.6",
        "Programming Language :: Python :: 2.7",
        "Programming Language :: Python :: 3.3",
        "Programming Language :: Python :: 3.4",
        "Programming Language :: Python :: 3.5",
        "Programming Language :: Python :: 3.6",
    ],
    tests_require=["pytest", "pytest-cov"],
    install_requires=install,
    entry_points={
        "recipe.oven.drivers": [
            "standard = recipe.oven.drivers.standard_oven:StandardOven"
        ],
        "recipe.hooks.testing": [
            "toyextension2 = tests.test_dynamic_extensions:ToyExtension2"
        ],
    },
)<|MERGE_RESOLUTION|>--- conflicted
+++ resolved
@@ -44,11 +44,7 @@
 
 setup(
     name="recipe",
-<<<<<<< HEAD
-    version="0.20.0",
-=======
     version="0.20.1",
->>>>>>> d563f127
     description="Lego construction kit for SQL",
     long_description=(open("README.rst").read()),
     author="Chris Gemignani",
