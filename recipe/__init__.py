# -*- coding: utf-8 -*-
"""
Recipe
~~~~~~~~~~~~~~~~~~~~~
"""
import logging

from flapjack_stack import FlapjackStack

from recipe import default_settings
from recipe.core import Recipe, make_table
from recipe.exceptions import BadIngredient, BadRecipe
from recipe.extensions import (
    Anonymize, AutomaticFilters, BlendRecipe, CompareRecipe, RecipeExtension,
    SummarizeOver
)
from recipe.ingredients import (
    Dimension, DivideMetric, Filter, Having, IdValueDimension, Ingredient,
    LookupDimension, Metric, WtdAvgMetric
)
from recipe.oven import get_oven
from recipe.shelf import AutomaticShelf, Shelf

SETTINGS = FlapjackStack()
SETTINGS.add_layer(default_settings)

try:  # Python 2.7+
    from logging import NullHandler
except ImportError:

    class NullHandler(logging.Handler):

        def emit(self, record):
            pass


logging.getLogger(__name__).addHandler(NullHandler())

__version__ = '0.2.2'

__all__ = [
<<<<<<< HEAD
    'BadIngredient', 'BadRecipe', 'Ingredient', 'Dimension', 'LookupDimension',
    'IdValueDimension', 'Metric', 'DivideMetric', 'WtdAvgMetric', 'Filter',
    'Having', 'Recipe', 'Shelf', 'AutomaticShelf', 'SETTINGS', 'get_oven',
    'make_table'
=======
    'BadIngredient',
    'BadRecipe',
    'Ingredient',
    'Dimension',
    'LookupDimension',
    'IdValueDimension',
    'Metric',
    'DivideMetric',
    'WtdAvgMetric',
    'Filter',
    'Having',
    'Recipe',
    'Shelf',
    'AutomaticShelf',
    'SETTINGS',
    'get_oven',
    'Anonymize',
    'AutomaticFilters',
    'BlendRecipe',
    'CompareRecipe',
    'RecipeExtension',
    'SummarizeOver',
>>>>>>> 5cecccaf
]<|MERGE_RESOLUTION|>--- conflicted
+++ resolved
@@ -39,12 +39,6 @@
 __version__ = '0.2.2'
 
 __all__ = [
-<<<<<<< HEAD
-    'BadIngredient', 'BadRecipe', 'Ingredient', 'Dimension', 'LookupDimension',
-    'IdValueDimension', 'Metric', 'DivideMetric', 'WtdAvgMetric', 'Filter',
-    'Having', 'Recipe', 'Shelf', 'AutomaticShelf', 'SETTINGS', 'get_oven',
-    'make_table'
-=======
     'BadIngredient',
     'BadRecipe',
     'Ingredient',
@@ -67,5 +61,5 @@
     'CompareRecipe',
     'RecipeExtension',
     'SummarizeOver',
->>>>>>> 5cecccaf
+    'make_table',
 ]